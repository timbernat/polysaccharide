--- conflicted
+++ resolved
@@ -66,27 +66,15 @@
         converter = RDConverter.subclass_registry[converter] # perform lookup if only name is passed
 
     orig_rdmol = copy.deepcopy(rdmol) # create copy to avoid mutating original
-<<<<<<< HEAD
-    rdprops.assign_ordered_atom_map_nums(orig_rdmol, in_place=True) # need atom map numbers to preserve positional mapping in SMARTS
+    assign_ordered_atom_map_nums(orig_rdmol, in_place=True) # need atom map numbers to preserve positional mapping in SMARTS
 
     flat_mol = converter.convert(orig_rdmol) # apply convert for format interchange
     if set(atom.GetAtomMapNum() for atom in flat_mol.GetAtoms()) == {0}: # hacky workaround for InChI and other formats which discard atom map number - TODO : fix this terriblenesss
-        rdprops.assign_ordered_atom_map_nums(flat_mol, in_place=True)
-=======
-    assign_ordered_atom_map_nums(orig_rdmol) # need atom map numbers to preserve positional mapping in SMARTS
-
-    flat_mol = converter.convert(orig_rdmol) # apply convert for format interchange
-    if set(atom.GetAtomMapNum() for atom in flat_mol.GetAtoms()) == {0}: # hacky workaround for InChI and other formats which discard atom map number - TODO : fix this terriblenesss
-        assign_ordered_atom_map_nums(flat_mol)
->>>>>>> 09763bb2
+        assign_ordered_atom_map_nums(flat_mol, in_place=True)
 
     copy_rd_props(to_rdobj=flat_mol, from_rdobj=orig_rdmol) # clone molecular properties
     for new_atom in flat_mol.GetAtoms():
-<<<<<<< HEAD
-        rdprops.copy_rd_props(to_rdobj=new_atom, from_rdobj=orig_rdmol.GetAtomWithIdx(new_atom.GetAtomMapNum() - 1)) # -1 is to account for 0-index exclusion in map numbering; atom numbered "0" is invalid
-=======
-        copy_rd_props(to_rdobj=new_atom, from_rdobj=orig_rdmol.GetAtomWithIdx(new_atom.GetAtomMapNum()))
->>>>>>> 09763bb2
+        copy_rd_props(to_rdobj=new_atom, from_rdobj=orig_rdmol.GetAtomWithIdx(new_atom.GetAtomMapNum() - 1)) # -1 is to account for 0-index exclusion in map numbering; atom numbered "0" is invalid
 
     del orig_rdmol # mark copy for garbage collection now that it has served its purpose
     return flat_mol
